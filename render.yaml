--- conflicted
+++ resolved
@@ -8,11 +8,7 @@
     region: frankfurt
     plan: starter
     buildCommand: bash render-build-production.sh
-<<<<<<< HEAD
     startCommand: npm run render-start
-=======
-    startCommand: NODE_ENV=production NODE_OPTIONS='--max-old-space-size=4096 --experimental-modules --es-module-specifier-resolution=node' node dist/server/index.js
->>>>>>> d01d7fe5
     healthCheckPath: /api/health
     autoDeploy: true
     healthCheckTimeout: 180
