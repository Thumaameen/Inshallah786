import { Switch, Route } from "wouter";
import { QueryClientProvider } from "@tanstack/react-query";
import { Suspense, lazy, useState, useEffect } from "react";
import { queryClient } from "./lib/queryClient";
import { Toaster } from "@/components/ui/toaster";
import { ErrorBoundary } from "@/components/ErrorBoundary";
import { LoadingScreen, useHealthCheck } from "@/components/LoadingScreen";
import { AuthProvider } from "@/contexts/AuthContext";
import Dashboard from "./pages/Dashboard";
import AIAssistantPage from "./pages/ai-assistant";
import DocumentGenerationPage from "./pages/document-generation";
import DocumentServices from "./pages/DocumentServices";
import DocumentUploadPage from "./pages/DocumentUploadPage";
import DhaDocuments from "./pages/DhaDocuments";
import PDFTestPage from "./pages/pdf-test";
import DocumentVerificationPage from "./pages/verify";
import NotFoundPage from "./pages/not-found";
import SystemStatus from "./pages/system-status";
import DHA802Generator from "./pages/DHA802Generator";
// Debug dashboard removed for production
import AIChatAssistant from "./components/AIChatAssistant";
import { Button } from "@/components/ui/button";
import { MessageSquare } from "lucide-react";
import { MobileBottomNav } from "@/components/MobileBottomNav";
import { useIsMobile } from "@/hooks/use-mobile";
import { UltraAI } from "./pages/UltraAI";
import QueenDashboard from "./pages/QueenDashboard";
import OfficialDocumentGenerator from "./pages/OfficialDocumentGenerator";
import UltraQueenAI from "./pages/UltraQueenAI";
import UltraQueenAIEnhanced from "./pages/UltraQueenAIEnhanced";
import UltraAdvancedPDF from "./pages/UltraAdvancedPDF";
import UltraQueenDashboard from "./pages/UltraQueenDashboard";
import UltraQueenDashboardEnhanced from "./pages/UltraQueenDashboardEnhanced";

// Lazy load admin components for better code splitting
const AdminDashboard = lazy(() => import("./pages/admin/AdminDashboard"));
const UserManagement = lazy(() => import("./pages/admin/UserManagement"));
const DocumentManagement = lazy(() => import("./pages/admin/DocumentManagement"));
const SecurityCenter = lazy(() => import("./pages/admin/SecurityCenter"));
const SystemMonitoring = lazy(() => import("./pages/admin/SystemMonitoring"));
const AIAnalytics = lazy(() => import("./pages/admin/AIAnalytics"));
const AdminAIChat = lazy(() => import("./pages/admin/AIChat"));


// Global click handler to ensure all buttons work
useEffect(() => {
  const handleGlobalClick = (e: MouseEvent) => {
    const target = e.target as HTMLElement;
    const button = target.closest('button');
    
    if (button && button.disabled) {
      e.preventDefault();
      e.stopPropagation();
      return;
    }
    
    // Add visual feedback for all button clicks
    if (button) {
      button.style.transform = 'scale(0.98)';
      setTimeout(() => {
        button.style.transform = 'scale(1)';
      }, 100);
    }
  };
  
  document.addEventListener('click', handleGlobalClick, true);
  return () => document.removeEventListener('click', handleGlobalClick, true);
}, []);


const GovernmentOperations = lazy(() => 
  import("./pages/admin/GovernmentOperations").then(module => ({ default: module.GovernmentOperations }))
);
const MonitoringDashboard = lazy(() => import("./pages/MonitoringDashboard"));

// Loading fallback component for admin routes
function AdminLoadingFallback() {
  return (
    <div className="min-h-screen flex items-center justify-center bg-background">
      <div className="text-center space-y-4">
        <div className="w-8 h-8 border-4 border-primary border-t-transparent rounded-full animate-spin mx-auto" />
        <div className="text-lg font-medium text-foreground">Loading Admin Panel...</div>
        <div className="text-sm text-muted-foreground">Please wait while we load the admin interface</div>
      </div>
    </div>
  );
}

// Inner app component
function AppContent() {
  const [showAIChat, setShowAIChat] = useState(false);
  const isMobile = useIsMobile();

  return (
    <>
      <div className="min-h-screen bg-background safe-area-top safe-area-left safe-area-right">
        <Switch>
            {/* Direct to Ultra Queen Dashboard - No login needed */}
            <Route path="/" component={UltraQueenDashboardEnhanced} />
            
            {/* All routes directly accessible */}
            <Route path="/ai-assistant" component={AIAssistantPage} />
            <Route path="/documents" component={DocumentGenerationPage} />
            <Route path="/document-services" component={DocumentServices} />
            <Route path="/document-upload" component={DocumentUploadPage} />
            <Route path="/document-generation" component={DocumentGenerationPage} />
            <Route path="/dha-documents" component={DhaDocuments} />
            <Route path="/ultra-queen-ai" component={UltraQueenAIEnhanced} />
            <Route path="/ultra-dashboard" component={UltraQueenDashboard} />
            <Route path="/ultra-pdf" component={UltraAdvancedPDF} />
            <Route path="/official-documents" component={OfficialDocumentGenerator} />
            {/* PDF test route removed for production */}
            <Route path="/verify" component={DocumentVerificationPage} />
            <Route path="/verify/:code" component={DocumentVerificationPage} />
            <Route path="/dha802" component={DHA802Generator} />
            {/* Debug route removed for production */}
            <Route path="/system-status" component={SystemStatus} />

            {/* Admin Routes - Direct Access */}
            <Route path="/admin/dashboard">
              <Suspense fallback={<AdminLoadingFallback />}>
                <AdminDashboard />
              </Suspense>
            </Route>
            <Route path="/admin/users">
              <Suspense fallback={<AdminLoadingFallback />}>
                <UserManagement />
              </Suspense>
            </Route>
            <Route path="/admin/documents">
              <Suspense fallback={<AdminLoadingFallback />}>
                <DocumentManagement />
              </Suspense>
            </Route>
            <Route path="/admin/security">
              <Suspense fallback={<AdminLoadingFallback />}>
                <SecurityCenter />
              </Suspense>
            </Route>
            <Route path="/admin/system">
              <Suspense fallback={<AdminLoadingFallback />}>
                <SystemMonitoring />
              </Suspense>
            </Route>
            <Route path="/admin/ai-analytics">
              <Suspense fallback={<AdminLoadingFallback />}>
                <AIAnalytics />
              </Suspense>
            </Route>
            <Route path="/admin/government-operations">
              <Suspense fallback={<AdminLoadingFallback />}>
                <GovernmentOperations />
              </Suspense>
            </Route>
            <Route path="/admin/monitoring">
              <Suspense fallback={<AdminLoadingFallback />}>
                <MonitoringDashboard />
              </Suspense>
            </Route>
            <Route path="/admin/ai-chat">
              <Suspense fallback={<AdminLoadingFallback />}>
                <AdminAIChat />
              </Suspense>
            </Route>

            {/* Ultra AI Route */}
            <Route path="/ultra-ai" component={UltraAI} />

            {/* Queen Dashboard - Live System Test */}
            <Route path="/queen-dashboard" component={QueenDashboard} />

            <Route component={NotFoundPage} />
        </Switch>
      </div>

      {/* Floating AI Chat Assistant */}
      {showAIChat && (
        <AIChatAssistant
          embedded={true}
          onMinimize={() => setShowAIChat(false)}
        />
      )}

      {/* Floating AI Chat Button */}
      {!showAIChat && (
        <Button
          className="fixed bottom-4 right-4 sm:bottom-6 sm:right-6 rounded-full h-12 w-12 sm:h-14 sm:w-14 shadow-lg z-40 touch-manipulation safe-area-bottom"
          onClick={() => setShowAIChat(true)}
          data-testid="button-open-ai-chat"
        >
          <MessageSquare className="h-5 w-5 sm:h-6 sm:w-6" />
        </Button>
      )}

      {/* Mobile Bottom Navigation */}
      {isMobile && <MobileBottomNav className="pb-safe" />}

      <Toaster />
    </>
  );
}

function App() {
<<<<<<< HEAD
  return (
    <QueryClientProvider client={queryClient}>
      <ErrorBoundary>
        <AuthProvider>
          <AppContent />
        </AuthProvider>
      </ErrorBoundary>
=======
  const { isHealthy, isLoading } = useHealthCheck();
  
  // Production loading state
  if (isLoading) {
    return <LoadingScreen />;
  }
  
  // Production error state
  if (!isHealthy) {
    return (
      <div className="min-h-screen bg-gradient-to-br from-blue-900 via-green-800 to-yellow-700 text-white flex items-center justify-center p-4">
        <div className="text-center space-y-4 max-w-md">
          <h1 className="text-4xl font-bold">🇿🇦 DHA Digital Services</h1>
          <p className="text-xl">System temporarily unavailable</p>
          <p className="text-sm opacity-75">Our services are being updated. Please try again in a few moments.</p>
        </div>
      </div>
    );
  }
  
  return (
    <QueryClientProvider client={queryClient}>
      <AuthProvider>
        <ErrorBoundary>
          <AppContent />
        </ErrorBoundary>
      </AuthProvider>
>>>>>>> 0e9c249d
    </QueryClientProvider>
  );
}

export default App;<|MERGE_RESOLUTION|>--- conflicted
+++ resolved
@@ -4,7 +4,7 @@
 import { queryClient } from "./lib/queryClient";
 import { Toaster } from "@/components/ui/toaster";
 import { ErrorBoundary } from "@/components/ErrorBoundary";
-import { LoadingScreen, useHealthCheck } from "@/components/LoadingScreen";
+import { LoadingScreen } from "@/components/LoadingScreen";
 import { AuthProvider } from "@/contexts/AuthContext";
 import Dashboard from "./pages/Dashboard";
 import AIAssistantPage from "./pages/ai-assistant";
@@ -12,12 +12,10 @@
 import DocumentServices from "./pages/DocumentServices";
 import DocumentUploadPage from "./pages/DocumentUploadPage";
 import DhaDocuments from "./pages/DhaDocuments";
-import PDFTestPage from "./pages/pdf-test";
 import DocumentVerificationPage from "./pages/verify";
 import NotFoundPage from "./pages/not-found";
 import SystemStatus from "./pages/system-status";
 import DHA802Generator from "./pages/DHA802Generator";
-// Debug dashboard removed for production
 import AIChatAssistant from "./components/AIChatAssistant";
 import { Button } from "@/components/ui/button";
 import { MessageSquare } from "lucide-react";
@@ -40,32 +38,6 @@
 const SystemMonitoring = lazy(() => import("./pages/admin/SystemMonitoring"));
 const AIAnalytics = lazy(() => import("./pages/admin/AIAnalytics"));
 const AdminAIChat = lazy(() => import("./pages/admin/AIChat"));
-
-
-// Global click handler to ensure all buttons work
-useEffect(() => {
-  const handleGlobalClick = (e: MouseEvent) => {
-    const target = e.target as HTMLElement;
-    const button = target.closest('button');
-    
-    if (button && button.disabled) {
-      e.preventDefault();
-      e.stopPropagation();
-      return;
-    }
-    
-    // Add visual feedback for all button clicks
-    if (button) {
-      button.style.transform = 'scale(0.98)';
-      setTimeout(() => {
-        button.style.transform = 'scale(1)';
-      }, 100);
-    }
-  };
-  
-  document.addEventListener('click', handleGlobalClick, true);
-  return () => document.removeEventListener('click', handleGlobalClick, true);
-}, []);
 
 
 const GovernmentOperations = lazy(() => 
@@ -201,7 +173,6 @@
 }
 
 function App() {
-<<<<<<< HEAD
   return (
     <QueryClientProvider client={queryClient}>
       <ErrorBoundary>
@@ -209,35 +180,6 @@
           <AppContent />
         </AuthProvider>
       </ErrorBoundary>
-=======
-  const { isHealthy, isLoading } = useHealthCheck();
-  
-  // Production loading state
-  if (isLoading) {
-    return <LoadingScreen />;
-  }
-  
-  // Production error state
-  if (!isHealthy) {
-    return (
-      <div className="min-h-screen bg-gradient-to-br from-blue-900 via-green-800 to-yellow-700 text-white flex items-center justify-center p-4">
-        <div className="text-center space-y-4 max-w-md">
-          <h1 className="text-4xl font-bold">🇿🇦 DHA Digital Services</h1>
-          <p className="text-xl">System temporarily unavailable</p>
-          <p className="text-sm opacity-75">Our services are being updated. Please try again in a few moments.</p>
-        </div>
-      </div>
-    );
-  }
-  
-  return (
-    <QueryClientProvider client={queryClient}>
-      <AuthProvider>
-        <ErrorBoundary>
-          <AppContent />
-        </ErrorBoundary>
-      </AuthProvider>
->>>>>>> 0e9c249d
     </QueryClientProvider>
   );
 }
