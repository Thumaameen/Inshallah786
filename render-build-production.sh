#!/bin/bash
set -e

echo "🚀 DHA Digital Services - PRODUCTION BUILD"
echo "=========================================="
echo "🇿🇦 Department of Home Affairs"
echo ""

# Validate Node version
NODE_VERSION=$(node -v)
echo "📌 Node version: $NODE_VERSION"

# Install production dependencies only
echo "📦 Installing production dependencies..."
npm ci --only=production --no-optional

# Install dev dependencies for build
npm install --include=dev --no-optional

# Build client
echo "🎨 Building client application..."
cd client
<<<<<<< HEAD
npm install --legacy-peer-deps
=======
rm -rf node_modules package-lock.json dist
npm cache clean --force
npm install --include=dev --legacy-peer-deps
>>>>>>> 0e9c249d
npm run build
cd ..

# Build server
echo "⚙️ Building server application..."
npx tsc -p tsconfig.json --skipLibCheck

# Copy client build to dist/public
echo "📋 Copying client build..."
mkdir -p dist/public
cp -r client/dist/* dist/public/

# Validate build
echo "✅ Validating production build..."
if [ ! -f "dist/server/index.js" ]; then
  echo "❌ Server build failed"
  exit 1
fi

if [ ! -f "dist/public/index.html" ]; then
  echo "❌ Client build failed"
  exit 1
fi

echo "✅ Production build complete and validated!"<|MERGE_RESOLUTION|>--- conflicted
+++ resolved
@@ -1,3 +1,4 @@
+
 #!/bin/bash
 set -e
 
@@ -20,13 +21,7 @@
 # Build client
 echo "🎨 Building client application..."
 cd client
-<<<<<<< HEAD
 npm install --legacy-peer-deps
-=======
-rm -rf node_modules package-lock.json dist
-npm cache clean --force
-npm install --include=dev --legacy-peer-deps
->>>>>>> 0e9c249d
 npm run build
 cd ..
 
